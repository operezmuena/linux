/*
 * Copyright (C) 2012 Texas Instruments Incorporated - http://www.ti.com/
 *
 * This program is free software; you can redistribute it and/or modify
 * it under the terms of the GNU General Public License version 2 as
 * published by the Free Software Foundation.
 */
/dts-v1/;

#include "omap34xx.dtsi"

/ {
	model = "TI OMAP3 BeagleBoard";
	compatible = "ti,omap3-beagle", "ti,omap3";

	cpus {
		cpu@0 {
			cpu0-supply = <&vcc>;
		};
	};

	memory {
		device_type = "memory";
		reg = <0x80000000 0x10000000>; /* 256 MB */
	};

	aliases {
		display0 = &dvi0;
		display1 = &tv0;
	};

	leds {
		compatible = "gpio-leds";
		pmu_stat {
			label = "beagleboard::pmu_stat";
			gpios = <&twl_gpio 19 GPIO_ACTIVE_HIGH>; /* LEDB */
		};

		heartbeat {
			label = "beagleboard::usr0";
			gpios = <&gpio5 22 GPIO_ACTIVE_HIGH>; /* 150 -> D6 LED */
			linux,default-trigger = "heartbeat";
		};

		mmc {
			label = "beagleboard::usr1";
			gpios = <&gpio5 21 GPIO_ACTIVE_HIGH>; /* 149 -> D7 LED */
			linux,default-trigger = "mmc0";
		};
	};

	/* HS USB Port 2 Power */
	hsusb2_power: hsusb2_power_reg {
		compatible = "regulator-fixed";
		regulator-name = "hsusb2_vbus";
		regulator-min-microvolt = <3300000>;
		regulator-max-microvolt = <3300000>;
		gpio = <&twl_gpio 18 0>;	/* GPIO LEDA */
		startup-delay-us = <70000>;
	};

	/* HS USB Host PHY on PORT 2 */
	hsusb2_phy: hsusb2_phy {
		compatible = "usb-nop-xceiv";
		reset-gpios = <&gpio5 19 GPIO_ACTIVE_LOW>;	/* gpio_147 */
		vcc-supply = <&hsusb2_power>;
	};

	sound {
		compatible = "ti,omap-twl4030";
		ti,model = "omap3beagle";

		ti,mcbsp = <&mcbsp2>;
		ti,codec = <&twl_audio>;
	};

	gpio_keys {
		compatible = "gpio-keys";

		user {
			label = "user";
			gpios = <&gpio1 7 GPIO_ACTIVE_HIGH>;
			linux,code = <0x114>;
			gpio-key,wakeup;
		};

	};

	tfp410: encoder@0 {
		compatible = "ti,tfp410";
		powerdown-gpios = <&gpio6 10 GPIO_ACTIVE_LOW>;	/* gpio_170 */

		pinctrl-names = "default";
		pinctrl-0 = <&tfp410_pins>;

		ports {
			#address-cells = <1>;
			#size-cells = <0>;

			port@0 {
				reg = <0>;

				tfp410_in: endpoint@0 {
					remote-endpoint = <&dpi_out>;
				};
			};

			port@1 {
				reg = <1>;

				tfp410_out: endpoint@0 {
					remote-endpoint = <&dvi_connector_in>;
				};
			};
		};
	};

	dvi0: connector@0 {
		compatible = "dvi-connector";
		label = "dvi";

		digital;

		ddc-i2c-bus = <&i2c3>;

		port {
			dvi_connector_in: endpoint {
				remote-endpoint = <&tfp410_out>;
			};
		};
	};

	tv0: connector@1 {
		compatible = "svideo-connector";
		label = "tv";

		port {
			tv_connector_in: endpoint {
				remote-endpoint = <&venc_out>;
			};
		};
	};
};

&omap3_pmx_wkup {
	gpio1_pins: pinmux_gpio1_pins {
		pinctrl-single,pins = <
			0x14 (PIN_INPUT | PIN_OFF_WAKEUPENABLE | MUX_MODE4) /* sys_boot5.gpio_7 */
		>;
	};
};

&omap3_pmx_core {
	pinctrl-names = "default";
	pinctrl-0 = <
			&hsusb2_pins
	>;

	hsusb2_pins: pinmux_hsusb2_pins {
		pinctrl-single,pins = <
			OMAP3_CORE1_IOPAD(0x21d4, PIN_INPUT_PULLDOWN | MUX_MODE3)	/* mcspi1_cs3.hsusb2_data2 */
			OMAP3_CORE1_IOPAD(0x21d6, PIN_INPUT_PULLDOWN | MUX_MODE3)	/* mcspi2_clk.hsusb2_data7 */
			OMAP3_CORE1_IOPAD(0x21d8, PIN_INPUT_PULLDOWN | MUX_MODE3)	/* mcspi2_simo.hsusb2_data4 */
			OMAP3_CORE1_IOPAD(0x21da, PIN_INPUT_PULLDOWN | MUX_MODE3)	/* mcspi2_somi.hsusb2_data5 */
			OMAP3_CORE1_IOPAD(0x21dc, PIN_INPUT_PULLDOWN | MUX_MODE3)	/* mcspi2_cs0.hsusb2_data6 */
			OMAP3_CORE1_IOPAD(0x21de, PIN_INPUT_PULLDOWN | MUX_MODE3)	/* mcspi2_cs1.hsusb2_data3 */
		>;
	};

	uart3_pins: pinmux_uart3_pins {
		pinctrl-single,pins = <
			0x16e (PIN_INPUT | PIN_OFF_WAKEUPENABLE | MUX_MODE0) /* uart3_rx_irrx.uart3_rx_irrx */
			0x170 (PIN_OUTPUT | MUX_MODE0) /* uart3_tx_irtx.uart3_tx_irtx */
		>;
	};

	tfp410_pins: pinmux_tfp410_pins {
		pinctrl-single,pins = <
			0x194 (PIN_OUTPUT | MUX_MODE4)	/* hdq_sio.gpio_170 */
		>;
	};

	dss_dpi_pins: pinmux_dss_dpi_pins {
		pinctrl-single,pins = <
			0x0a4 (PIN_OUTPUT | MUX_MODE0)   /* dss_pclk.dss_pclk */
			0x0a6 (PIN_OUTPUT | MUX_MODE0)   /* dss_hsync.dss_hsync */
			0x0a8 (PIN_OUTPUT | MUX_MODE0)   /* dss_vsync.dss_vsync */
			0x0aa (PIN_OUTPUT | MUX_MODE0)   /* dss_acbias.dss_acbias */
			0x0ac (PIN_OUTPUT | MUX_MODE0)   /* dss_data0.dss_data0 */
			0x0ae (PIN_OUTPUT | MUX_MODE0)   /* dss_data1.dss_data1 */
			0x0b0 (PIN_OUTPUT | MUX_MODE0)   /* dss_data2.dss_data2 */
			0x0b2 (PIN_OUTPUT | MUX_MODE0)   /* dss_data3.dss_data3 */
			0x0b4 (PIN_OUTPUT | MUX_MODE0)   /* dss_data4.dss_data4 */
			0x0b6 (PIN_OUTPUT | MUX_MODE0)   /* dss_data5.dss_data5 */
			0x0b8 (PIN_OUTPUT | MUX_MODE0)   /* dss_data6.dss_data6 */
			0x0ba (PIN_OUTPUT | MUX_MODE0)   /* dss_data7.dss_data7 */
			0x0bc (PIN_OUTPUT | MUX_MODE0)   /* dss_data8.dss_data8 */
			0x0be (PIN_OUTPUT | MUX_MODE0)   /* dss_data9.dss_data9 */
			0x0c0 (PIN_OUTPUT | MUX_MODE0)   /* dss_data10.dss_data10 */
			0x0c2 (PIN_OUTPUT | MUX_MODE0)   /* dss_data11.dss_data11 */
			0x0c4 (PIN_OUTPUT | MUX_MODE0)   /* dss_data12.dss_data12 */
			0x0c6 (PIN_OUTPUT | MUX_MODE0)   /* dss_data13.dss_data13 */
			0x0c8 (PIN_OUTPUT | MUX_MODE0)   /* dss_data14.dss_data14 */
			0x0ca (PIN_OUTPUT | MUX_MODE0)   /* dss_data15.dss_data15 */
			0x0cc (PIN_OUTPUT | MUX_MODE0)   /* dss_data16.dss_data16 */
			0x0ce (PIN_OUTPUT | MUX_MODE0)   /* dss_data17.dss_data17 */
			0x0d0 (PIN_OUTPUT | MUX_MODE0)   /* dss_data18.dss_data18 */
			0x0d2 (PIN_OUTPUT | MUX_MODE0)   /* dss_data19.dss_data19 */
			0x0d4 (PIN_OUTPUT | MUX_MODE0)   /* dss_data20.dss_data20 */
			0x0d6 (PIN_OUTPUT | MUX_MODE0)   /* dss_data21.dss_data21 */
			0x0d8 (PIN_OUTPUT | MUX_MODE0)   /* dss_data22.dss_data22 */
			0x0da (PIN_OUTPUT | MUX_MODE0)   /* dss_data23.dss_data23 */
		>;
	};
};

&omap3_pmx_core2 {
	pinctrl-names = "default";
	pinctrl-0 = <
			&hsusb2_2_pins
	>;

	hsusb2_2_pins: pinmux_hsusb2_2_pins {
		pinctrl-single,pins = <
			OMAP3430_CORE2_IOPAD(0x25f0, PIN_OUTPUT | MUX_MODE3)		/* etk_d10.hsusb2_clk */
			OMAP3430_CORE2_IOPAD(0x25f2, PIN_OUTPUT | MUX_MODE3)		/* etk_d11.hsusb2_stp */
			OMAP3430_CORE2_IOPAD(0x25f4, PIN_INPUT_PULLDOWN | MUX_MODE3)	/* etk_d12.hsusb2_dir */
			OMAP3430_CORE2_IOPAD(0x25f6, PIN_INPUT_PULLDOWN | MUX_MODE3)	/* etk_d13.hsusb2_nxt */
			OMAP3430_CORE2_IOPAD(0x25f8, PIN_INPUT_PULLDOWN | MUX_MODE3)	/* etk_d14.hsusb2_data0 */
			OMAP3430_CORE2_IOPAD(0x25fa, PIN_INPUT_PULLDOWN | MUX_MODE3)	/* etk_d15.hsusb2_data1 */
		>;
	};
};

&i2c1 {
	clock-frequency = <2600000>;

	twl: twl@48 {
		reg = <0x48>;
		interrupts = <7>; /* SYS_NIRQ cascaded to intc */
		interrupt-parent = <&intc>;

		twl_audio: audio {
			compatible = "ti,twl4030-audio";
			codec {
			};
		};
	};
};

#include "twl4030.dtsi"
#include "twl4030_omap3.dtsi"

&i2c3 {
	clock-frequency = <100000>;
};

&mmc1 {
	vmmc-supply = <&vmmc1>;
	vmmc_aux-supply = <&vsim>;
	bus-width = <8>;
};

&mmc2 {
	status = "disabled";
};

&mmc3 {
	status = "disabled";
};

&usbhshost {
	port2-mode = "ehci-phy";
};

&usbhsehci {
	phys = <0 &hsusb2_phy>;
};

&twl_gpio {
	ti,use-leds;
	/* pullups: BIT(1) */
	ti,pullups = <0x000002>;
	/*
	 * pulldowns:
	 * BIT(2), BIT(6), BIT(7), BIT(8), BIT(13)
	 * BIT(15), BIT(16), BIT(17)
	 */
	ti,pulldowns = <0x03a1c4>;
};

&uart3 {
	pinctrl-names = "default";
	pinctrl-0 = <&uart3_pins>;
};

&gpio1 {
	pinctrl-names = "default";
	pinctrl-0 = <&gpio1_pins>;
};

&usb_otg_hs {
	interface-type = <0>;
	usb-phy = <&usb2_phy>;
	phys = <&usb2_phy>;
	phy-names = "usb2-phy";
	mode = <3>;
	power = <50>;
};

&vaux2 {
	regulator-name = "vdd_ehci";
	regulator-min-microvolt = <1800000>;
	regulator-max-microvolt = <1800000>;
	regulator-always-on;
};

&mcbsp2 {
	status = "okay";
<<<<<<< HEAD
=======
};

/* Needed to power the DPI pins */
&vpll2 {
	regulator-always-on;
};

&dss {
	status = "ok";

	pinctrl-names = "default";
	pinctrl-0 = <&dss_dpi_pins>;

	port {
		dpi_out: endpoint {
			remote-endpoint = <&tfp410_in>;
			data-lines = <24>;
		};
	};
};

&venc {
	status = "ok";

	vdda-supply = <&vdac>;

	port {
		venc_out: endpoint {
			remote-endpoint = <&tv_connector_in>;
			ti,channels = <2>;
		};
	};
>>>>>>> 0f5d9d2e
};<|MERGE_RESOLUTION|>--- conflicted
+++ resolved
@@ -317,8 +317,6 @@
 
 &mcbsp2 {
 	status = "okay";
-<<<<<<< HEAD
-=======
 };
 
 /* Needed to power the DPI pins */
@@ -351,5 +349,4 @@
 			ti,channels = <2>;
 		};
 	};
->>>>>>> 0f5d9d2e
 };