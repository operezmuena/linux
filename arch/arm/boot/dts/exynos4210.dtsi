--- conflicted
+++ resolved
@@ -77,15 +77,12 @@
 		#clock-cells = <1>;
 	};
 
-<<<<<<< HEAD
 	pmu {
 		compatible = "arm,cortex-a9-pmu";
 		interrupt-parent = <&combiner>;
 		interrupts = <2 2>, <3 2>;
 	};
 
-=======
->>>>>>> 4183bef2
 	pinctrl_0: pinctrl@11400000 {
 		compatible = "samsung,exynos4210-pinctrl";
 		reg = <0x11400000 0x1000>;
