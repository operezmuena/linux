/*
 * linux/arch/arm/mach-sa1100/collie.c
 *
 * May be copied or modified under the terms of the GNU General Public
 * License.  See linux/COPYING for more information.
 *
 * This file contains all Collie-specific tweaks.
 *
 * This program is free software; you can redistribute it and/or modify
 * it under the terms of the GNU General Public License version 2 as
 * published by the Free Software Foundation.
 *
 * ChangeLog:
 *  2006 Pavel Machek <pavel@ucw.cz>
 *  03-06-2004 John Lenz <lenz@cs.wisc.edu>
 *  06-04-2002 Chris Larson <kergoth@digitalnemesis.net>
 *  04-16-2001 Lineo Japan,Inc. ...
 */

#include <linux/init.h>
#include <linux/kernel.h>
#include <linux/tty.h>
#include <linux/delay.h>
#include <linux/platform_device.h>
#include <linux/mfd/ucb1x00.h>
#include <linux/mtd/mtd.h>
#include <linux/mtd/partitions.h>
#include <linux/timer.h>
#include <linux/gpio.h>
#include <linux/pda_power.h>
<<<<<<< HEAD
=======

#include <video/sa1100fb.h>
>>>>>>> e9676695

#include <mach/hardware.h>
#include <asm/mach-types.h>
#include <asm/page.h>
#include <asm/setup.h>
#include <mach/collie.h>

#include <asm/mach/arch.h>
#include <asm/mach/flash.h>
#include <asm/mach/map.h>
#include <asm/mach/serial_sa1100.h>

#include <asm/hardware/scoop.h>
#include <asm/mach/sharpsl_param.h>
#include <asm/hardware/locomo.h>
#include <mach/mcp.h>
#include <mach/irqs.h>

#include "generic.h"

static struct resource collie_scoop_resources[] = {
	[0] = DEFINE_RES_MEM(0x40800000, SZ_4K),
};

static struct scoop_config collie_scoop_setup = {
	.io_dir 	= COLLIE_SCOOP_IO_DIR,
	.io_out		= COLLIE_SCOOP_IO_OUT,
	.gpio_base	= COLLIE_SCOOP_GPIO_BASE,
};

struct platform_device colliescoop_device = {
	.name		= "sharp-scoop",
	.id		= -1,
	.dev		= {
 		.platform_data	= &collie_scoop_setup,
	},
	.num_resources	= ARRAY_SIZE(collie_scoop_resources),
	.resource	= collie_scoop_resources,
};

static struct scoop_pcmcia_dev collie_pcmcia_scoop[] = {
	{
	.dev		= &colliescoop_device.dev,
	.irq		= COLLIE_IRQ_GPIO_CF_IRQ,
	.cd_irq		= COLLIE_IRQ_GPIO_CF_CD,
	.cd_irq_str	= "PCMCIA0 CD",
	},
};

static struct scoop_pcmcia_config collie_pcmcia_config = {
	.devs		= &collie_pcmcia_scoop[0],
	.num_devs	= 1,
};

static struct mcp_plat_data collie_mcp_data = {
	.mccr0		= MCCR0_ADM | MCCR0_ExtClk,
	.sclk_rate	= 9216000,
<<<<<<< HEAD
	.gpio_base	= COLLIE_TC35143_GPIO_BASE,
=======
	.codec_pdata	= &collie_ucb1x00_data,
>>>>>>> e9676695
};

/*
 * Collie AC IN
 */
static int collie_power_init(struct device *dev)
{
	int ret = gpio_request(COLLIE_GPIO_AC_IN, "ac in");
	if (ret)
		goto err_gpio_req;

	ret = gpio_direction_input(COLLIE_GPIO_AC_IN);
	if (ret)
		goto err_gpio_in;

	return 0;

err_gpio_in:
	gpio_free(COLLIE_GPIO_AC_IN);
err_gpio_req:
	return ret;
}

static void collie_power_exit(struct device *dev)
{
	gpio_free(COLLIE_GPIO_AC_IN);
}

static int collie_power_ac_online(void)
{
	return gpio_get_value(COLLIE_GPIO_AC_IN) == 2;
}

static char *collie_ac_supplied_to[] = {
	"main-battery",
	"backup-battery",
};

static struct pda_power_pdata collie_power_data = {
	.init			= collie_power_init,
	.is_ac_online		= collie_power_ac_online,
	.exit			= collie_power_exit,
	.supplied_to		= collie_ac_supplied_to,
	.num_supplicants	= ARRAY_SIZE(collie_ac_supplied_to),
};

static struct resource collie_power_resource[] = {
	{
		.name		= "ac",
		.flags		= IORESOURCE_IRQ |
				  IORESOURCE_IRQ_HIGHEDGE |
				  IORESOURCE_IRQ_LOWEDGE,
	},
};

static struct platform_device collie_power_device = {
	.name			= "pda-power",
	.id			= -1,
	.dev.platform_data	= &collie_power_data,
	.resource		= collie_power_resource,
	.num_resources		= ARRAY_SIZE(collie_power_resource),
};

#ifdef CONFIG_SHARP_LOCOMO
/*
 * low-level UART features.
 */
struct platform_device collie_locomo_device;

static void collie_uart_set_mctrl(struct uart_port *port, u_int mctrl)
{
	if (mctrl & TIOCM_RTS)
		locomo_gpio_write(&collie_locomo_device.dev, LOCOMO_GPIO_RTS, 0);
	else
		locomo_gpio_write(&collie_locomo_device.dev, LOCOMO_GPIO_RTS, 1);

	if (mctrl & TIOCM_DTR)
		locomo_gpio_write(&collie_locomo_device.dev, LOCOMO_GPIO_DTR, 0);
	else
		locomo_gpio_write(&collie_locomo_device.dev, LOCOMO_GPIO_DTR, 1);
}

static u_int collie_uart_get_mctrl(struct uart_port *port)
{
	int ret = TIOCM_CD;
	unsigned int r;

	r = locomo_gpio_read_output(&collie_locomo_device.dev, LOCOMO_GPIO_CTS & LOCOMO_GPIO_DSR);
	if (r == -ENODEV)
		return ret;
	if (r & LOCOMO_GPIO_CTS)
		ret |= TIOCM_CTS;
	if (r & LOCOMO_GPIO_DSR)
		ret |= TIOCM_DSR;

	return ret;
}

static struct sa1100_port_fns collie_port_fns __initdata = {
	.set_mctrl	= collie_uart_set_mctrl,
	.get_mctrl	= collie_uart_get_mctrl,
};

static int collie_uart_probe(struct locomo_dev *dev)
{
	return 0;
}

static int collie_uart_remove(struct locomo_dev *dev)
{
	return 0;
}

static struct locomo_driver collie_uart_driver = {
	.drv = {
		.name = "collie_uart",
	},
	.devid	= LOCOMO_DEVID_UART,
	.probe	= collie_uart_probe,
	.remove	= collie_uart_remove,
};

static int __init collie_uart_init(void)
{
	return locomo_driver_register(&collie_uart_driver);
}
device_initcall(collie_uart_init);

#endif


static struct resource locomo_resources[] = {
	[0] = DEFINE_RES_MEM(0x40000000, SZ_8K),
	[1] = DEFINE_RES_IRQ(IRQ_GPIO25),
};

static struct locomo_platform_data locomo_info = {
	.irq_base	= IRQ_BOARD_START,
};

struct platform_device collie_locomo_device = {
	.name		= "locomo",
	.id		= 0,
	.dev		= {
		.platform_data	= &locomo_info,
	},
	.num_resources	= ARRAY_SIZE(locomo_resources),
	.resource	= locomo_resources,
};

static struct platform_device *devices[] __initdata = {
	&collie_locomo_device,
	&colliescoop_device,
	&collie_power_device,
};

static struct mtd_partition collie_partitions[] = {
	{
		.name		= "bootloader",
		.offset 	= 0,
		.size		= 0x000C0000,
		.mask_flags	= MTD_WRITEABLE
	}, {
		.name		= "kernel",
		.offset 	= MTDPART_OFS_APPEND,
		.size		= 0x00100000,
	}, {
		.name		= "rootfs",
		.offset 	= MTDPART_OFS_APPEND,
		.size		= 0x00e20000,
	}
};

static int collie_flash_init(void)
{
	int rc = gpio_request(COLLIE_GPIO_VPEN, "flash Vpp enable");
	if (rc)
		return rc;

	rc = gpio_direction_output(COLLIE_GPIO_VPEN, 1);
	if (rc)
		gpio_free(COLLIE_GPIO_VPEN);

	return rc;
}

static void collie_set_vpp(int vpp)
{
	gpio_set_value(COLLIE_GPIO_VPEN, vpp);
}

static void collie_flash_exit(void)
{
	gpio_free(COLLIE_GPIO_VPEN);
}

static struct flash_platform_data collie_flash_data = {
	.map_name	= "cfi_probe",
	.init		= collie_flash_init,
	.set_vpp	= collie_set_vpp,
	.exit		= collie_flash_exit,
	.parts		= collie_partitions,
	.nr_parts	= ARRAY_SIZE(collie_partitions),
};

static struct resource collie_flash_resources[] = {
	DEFINE_RES_MEM(SA1100_CS0_PHYS, SZ_32M),
};

static struct sa1100fb_mach_info collie_lcd_info = {
	.pixclock	= 171521,	.bpp		= 16,
	.xres		= 320,		.yres		= 240,

	.hsync_len	= 5,		.vsync_len	= 1,
	.left_margin	= 11,		.upper_margin	= 2,
	.right_margin	= 30,		.lower_margin	= 0,

	.sync		= FB_SYNC_HOR_HIGH_ACT | FB_SYNC_VERT_HIGH_ACT,

	.lccr0		= LCCR0_Color | LCCR0_Sngl | LCCR0_Act,
	.lccr3		= LCCR3_OutEnH | LCCR3_PixRsEdg | LCCR3_ACBsDiv(2),

#ifdef CONFIG_BACKLIGHT_LOCOMO
	.lcd_power	= locomolcd_power
#endif
};

static void __init collie_init(void)
{
	int ret = 0;

	/* cpu initialize */
	GAFR = GPIO_SSP_TXD | GPIO_SSP_SCLK | GPIO_SSP_SFRM | GPIO_SSP_CLK |
		GPIO_MCP_CLK | GPIO_32_768kHz;

	GPDR = GPIO_LDD8 | GPIO_LDD9 | GPIO_LDD10 | GPIO_LDD11 | GPIO_LDD12 |
		GPIO_LDD13 | GPIO_LDD14 | GPIO_LDD15 | GPIO_SSP_TXD |
		GPIO_SSP_SCLK | GPIO_SSP_SFRM | GPIO_SDLC_SCLK |
		_COLLIE_GPIO_UCB1x00_RESET | _COLLIE_GPIO_nMIC_ON |
		_COLLIE_GPIO_nREMOCON_ON | GPIO_32_768kHz;

	PPDR = PPC_LDD0 | PPC_LDD1 | PPC_LDD2 | PPC_LDD3 | PPC_LDD4 | PPC_LDD5 |
		PPC_LDD6 | PPC_LDD7 | PPC_L_PCLK | PPC_L_LCLK | PPC_L_FCLK | PPC_L_BIAS |
		PPC_TXD1 | PPC_TXD2 | PPC_TXD3 | PPC_TXD4 | PPC_SCLK | PPC_SFRM;

	PWER = _COLLIE_GPIO_AC_IN | _COLLIE_GPIO_CO | _COLLIE_GPIO_ON_KEY |
		_COLLIE_GPIO_WAKEUP | _COLLIE_GPIO_nREMOCON_INT | PWER_RTC;

	PGSR = _COLLIE_GPIO_nREMOCON_ON;

	PSDR = PPC_RXD1 | PPC_RXD2 | PPC_RXD3 | PPC_RXD4;

	PCFR = PCFR_OPDE;

	GPSR |= _COLLIE_GPIO_UCB1x00_RESET;

	collie_power_resource[0].start = gpio_to_irq(COLLIE_GPIO_AC_IN);
	collie_power_resource[0].end = gpio_to_irq(COLLIE_GPIO_AC_IN);
<<<<<<< HEAD
=======

	sa11x0_ppc_configure_mcp();


>>>>>>> e9676695
	platform_scoop_config = &collie_pcmcia_config;

	ret = platform_add_devices(devices, ARRAY_SIZE(devices));
	if (ret) {
		printk(KERN_WARNING "collie: Unable to register LoCoMo device\n");
	}

	sa11x0_register_lcd(&collie_lcd_info);
	sa11x0_register_mtd(&collie_flash_data, collie_flash_resources,
			    ARRAY_SIZE(collie_flash_resources));
	sa11x0_register_mcp(&collie_mcp_data);

	sharpsl_save_param();
}

static struct map_desc collie_io_desc[] __initdata = {
	{	/* 32M main flash (cs0) */
		.virtual	= 0xe8000000,
		.pfn		= __phys_to_pfn(0x00000000),
		.length		= 0x02000000,
		.type		= MT_DEVICE
	}, {	/* 32M boot flash (cs1) */
		.virtual	= 0xea000000,
		.pfn		= __phys_to_pfn(0x08000000),
		.length		= 0x02000000,
		.type		= MT_DEVICE
	}
};

static void __init collie_map_io(void)
{
	sa1100_map_io();
	iotable_init(collie_io_desc, ARRAY_SIZE(collie_io_desc));

#ifdef CONFIG_SHARP_LOCOMO
	sa1100_register_uart_fns(&collie_port_fns);
#endif
	sa1100_register_uart(0, 3);
	sa1100_register_uart(1, 1);
}

MACHINE_START(COLLIE, "Sharp-Collie")
	.map_io		= collie_map_io,
	.nr_irqs	= SA1100_NR_IRQS,
	.init_irq	= sa1100_init_irq,
	.timer		= &sa1100_timer,
	.init_machine	= collie_init,
	.restart	= sa11x0_restart,
MACHINE_END<|MERGE_RESOLUTION|>--- conflicted
+++ resolved
@@ -28,11 +28,8 @@
 #include <linux/timer.h>
 #include <linux/gpio.h>
 #include <linux/pda_power.h>
-<<<<<<< HEAD
-=======
 
 #include <video/sa1100fb.h>
->>>>>>> e9676695
 
 #include <mach/hardware.h>
 #include <asm/mach-types.h>
@@ -87,14 +84,14 @@
 	.num_devs	= 1,
 };
 
+static struct ucb1x00_plat_data collie_ucb1x00_data = {
+	.gpio_base	= COLLIE_TC35143_GPIO_BASE,
+};
+
 static struct mcp_plat_data collie_mcp_data = {
 	.mccr0		= MCCR0_ADM | MCCR0_ExtClk,
 	.sclk_rate	= 9216000,
-<<<<<<< HEAD
-	.gpio_base	= COLLIE_TC35143_GPIO_BASE,
-=======
 	.codec_pdata	= &collie_ucb1x00_data,
->>>>>>> e9676695
 };
 
 /*
@@ -353,13 +350,10 @@
 
 	collie_power_resource[0].start = gpio_to_irq(COLLIE_GPIO_AC_IN);
 	collie_power_resource[0].end = gpio_to_irq(COLLIE_GPIO_AC_IN);
-<<<<<<< HEAD
-=======
 
 	sa11x0_ppc_configure_mcp();
 
 
->>>>>>> e9676695
 	platform_scoop_config = &collie_pcmcia_config;
 
 	ret = platform_add_devices(devices, ARRAY_SIZE(devices));
