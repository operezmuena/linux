--- conflicted
+++ resolved
@@ -160,14 +160,7 @@
 static inline struct page *dma_alloc_contiguous(struct device *dev, size_t size,
 		gfp_t gfp)
 {
-<<<<<<< HEAD
-	int node = dev ? dev_to_node(dev) : NUMA_NO_NODE;
-	size_t align = get_order(PAGE_ALIGN(size));
-
-	return alloc_pages_node(node, gfp, align);
-=======
 	return NULL;
->>>>>>> bb831786
 }
 
 static inline void dma_free_contiguous(struct device *dev, struct page *page,
