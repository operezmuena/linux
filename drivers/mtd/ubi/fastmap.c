--- conflicted
+++ resolved
@@ -287,11 +287,7 @@
 
 		/* new_aeb is newer */
 		if (cmp_res & 1) {
-<<<<<<< HEAD
-			victim = ubi_alloc_aeb(ai, aeb->ec, aeb->pnum);
-=======
 			victim = ubi_alloc_aeb(ai, aeb->pnum, aeb->ec);
->>>>>>> d06e622d
 			if (!victim)
 				return -ENOMEM;
 
