--- conflicted
+++ resolved
@@ -69,22 +69,6 @@
 static int rsi_process_pkt(struct rsi_common *common)
 {
 	struct rsi_hw *adapter = common->priv;
-<<<<<<< HEAD
-	u8 num_blks = 0;
-	u32 rcv_pkt_len = 0;
-	int status = 0;
-
-	status = rsi_sdio_read_register(adapter,
-					SDIO_RX_NUM_BLOCKS_REG,
-					&num_blks);
-
-	if (status) {
-		rsi_dbg(ERR_ZONE,
-			"%s: Failed to read pkt length from the card:\n",
-			__func__);
-		return status;
-	}
-=======
 	struct rsi_91x_sdiodev *dev =
 		(struct rsi_91x_sdiodev *)adapter->rsi_dev;
 	u8 num_blks = 0;
@@ -116,7 +100,6 @@
 		return -1;
 	}
 
->>>>>>> bb176f67
 	rcv_pkt_len = (num_blks * 256);
 
 	common->rx_data_pkt = kmalloc(rcv_pkt_len, GFP_KERNEL);
@@ -342,20 +325,8 @@
 	} while (1);
 }
 
-<<<<<<< HEAD
-/**
- * rsi_sdio_read_buffer_status_register() - This function is used to the read
- *					    buffer status register and set
- *					    relevant fields in
- *					    rsi_91x_sdiodev struct.
- * @adapter: Pointer to the driver hw structure.
- * @q_num: The Q number whose status is to be found.
- *
- * Return: status: -1 on failure or else queue full/stop is indicated.
-=======
 /* This function is used to read buffer status register and
  * set relevant fields in rsi_91x_sdiodev struct.
->>>>>>> bb176f67
  */
 int rsi_sdio_check_buffer_status(struct rsi_hw *adapter, u8 q_num)
 {
