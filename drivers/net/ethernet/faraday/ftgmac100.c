--- conflicted
+++ resolved
@@ -1906,17 +1906,13 @@
 
 	return 0;
 
-<<<<<<< HEAD
-=======
-err_ncsi_dev:
-	if (priv->ndev)
-		ncsi_unregister_dev(priv->ndev);
->>>>>>> ef1fcccf
 err_register_netdev:
 	if (priv->rclk)
 		clk_disable_unprepare(priv->rclk);
 	clk_disable_unprepare(priv->clk);
 err_ncsi_dev:
+	if (priv->ndev)
+		ncsi_unregister_dev(priv->ndev);
 	ftgmac100_destroy_mdio(netdev);
 err_setup_mdio:
 	iounmap(priv->base);
