--- conflicted
+++ resolved
@@ -892,24 +892,6 @@
 {
 	if (nvme_identify_ns(ns->ctrl, ns->ns_id, id)) {
 		dev_warn(ns->ctrl->dev, "%s: Identify failure\n", __func__);
-<<<<<<< HEAD
-		return -ENODEV;
-	}
-
-	if ((*id)->ncap == 0) {
-		kfree(*id);
-		return -ENODEV;
-	}
-
-	if (ns->ctrl->vs >= NVME_VS(1, 1))
-		memcpy(ns->eui, (*id)->eui64, sizeof(ns->eui));
-	if (ns->ctrl->vs >= NVME_VS(1, 2))
-		memcpy(ns->uuid, (*id)->nguid, sizeof(ns->uuid));
-
-	return 0;
-}
-
-=======
 		return -ENODEV;
 	}
 
@@ -926,7 +908,6 @@
 	return 0;
 }
 
->>>>>>> d06e622d
 static void __nvme_revalidate_disk(struct gendisk *disk, struct nvme_id_ns *id)
 {
 	struct nvme_ns *ns = disk->private_data;
@@ -972,7 +953,6 @@
 		nvme_config_discard(ns);
 	blk_mq_unfreeze_queue(disk->queue);
 }
-<<<<<<< HEAD
 
 static int nvme_revalidate_disk(struct gendisk *disk)
 {
@@ -989,24 +969,6 @@
 	if (ret)
 		return ret;
 
-=======
-
-static int nvme_revalidate_disk(struct gendisk *disk)
-{
-	struct nvme_ns *ns = disk->private_data;
-	struct nvme_id_ns *id = NULL;
-	int ret;
-
-	if (test_bit(NVME_NS_DEAD, &ns->flags)) {
-		set_capacity(disk, 0);
-		return -ENODEV;
-	}
-
-	ret = nvme_revalidate_ns(ns, &id);
-	if (ret)
-		return ret;
-
->>>>>>> d06e622d
 	__nvme_revalidate_disk(disk, id);
 	kfree(id);
 
@@ -1732,7 +1694,6 @@
 		disk = alloc_disk_node(0, node);
 		if (!disk)
 			goto out_free_id;
-<<<<<<< HEAD
 
 		disk->fops = &nvme_fops;
 		disk->private_data = ns;
@@ -1741,16 +1702,6 @@
 		memcpy(disk->disk_name, disk_name, DISK_NAME_LEN);
 		ns->disk = disk;
 
-=======
-
-		disk->fops = &nvme_fops;
-		disk->private_data = ns;
-		disk->queue = ns->queue;
-		disk->flags = GENHD_FL_EXT_DEVT;
-		memcpy(disk->disk_name, disk_name, DISK_NAME_LEN);
-		ns->disk = disk;
-
->>>>>>> d06e622d
 		__nvme_revalidate_disk(disk, id);
 	}
 
