/*
 * SPDX-License-Identifier: MIT
 *
 * Copyright © 2014-2018 Intel Corporation
 */

#include "i915_gem_batch_pool.h"
#include "i915_drv.h"

/**
 * DOC: batch pool
 *
 * In order to submit batch buffers as 'secure', the software command parser
 * must ensure that a batch buffer cannot be modified after parsing. It does
 * this by copying the user provided batch buffer contents to a kernel owned
 * buffer from which the hardware will actually execute, and by carefully
 * managing the address space bindings for such buffers.
 *
 * The batch pool framework provides a mechanism for the driver to manage a
 * set of scratch buffers to use for this purpose. The framework can be
 * extended to support other uses cases should they arise.
 */

/**
 * i915_gem_batch_pool_init() - initialize a batch buffer pool
 * @pool: the batch buffer pool
 * @engine: the associated request submission engine
 */
void i915_gem_batch_pool_init(struct i915_gem_batch_pool *pool,
			      struct intel_engine_cs *engine)
{
	int n;

	pool->engine = engine;

	for (n = 0; n < ARRAY_SIZE(pool->cache_list); n++)
		INIT_LIST_HEAD(&pool->cache_list[n]);
}

/**
 * i915_gem_batch_pool_fini() - clean up a batch buffer pool
 * @pool: the pool to clean up
 *
 * Note: Callers must hold the struct_mutex.
 */
void i915_gem_batch_pool_fini(struct i915_gem_batch_pool *pool)
{
	int n;

	lockdep_assert_held(&pool->engine->i915->drm.struct_mutex);

	for (n = 0; n < ARRAY_SIZE(pool->cache_list); n++) {
		struct drm_i915_gem_object *obj, *next;

		list_for_each_entry_safe(obj, next,
					 &pool->cache_list[n],
					 batch_pool_link)
			i915_gem_object_put(obj);

		INIT_LIST_HEAD(&pool->cache_list[n]);
	}
}

/**
 * i915_gem_batch_pool_get() - allocate a buffer from the pool
 * @pool: the batch buffer pool
 * @size: the minimum desired size of the returned buffer
 *
 * Returns an inactive buffer from @pool with at least @size bytes,
 * with the pages pinned. The caller must i915_gem_object_unpin_pages()
 * on the returned object.
 *
 * Note: Callers must hold the struct_mutex
 *
 * Return: the buffer object or an error pointer
 */
struct drm_i915_gem_object *
i915_gem_batch_pool_get(struct i915_gem_batch_pool *pool,
			size_t size)
{
	struct drm_i915_gem_object *obj;
	struct list_head *list;
	int n, ret;

	lockdep_assert_held(&pool->engine->i915->drm.struct_mutex);

	/* Compute a power-of-two bucket, but throw everything greater than
	 * 16KiB into the same bucket: i.e. the the buckets hold objects of
	 * (1 page, 2 pages, 4 pages, 8+ pages).
	 */
	n = fls(size >> PAGE_SHIFT) - 1;
	if (n >= ARRAY_SIZE(pool->cache_list))
		n = ARRAY_SIZE(pool->cache_list) - 1;
	list = &pool->cache_list[n];

	list_for_each_entry(obj, list, batch_pool_link) {
		struct reservation_object *resv = obj->base.resv;

		/* The batches are strictly LRU ordered */
<<<<<<< HEAD
		if (!reservation_object_test_signaled_rcu(resv, true))
			break;

		/*
		 * The object is now idle, clear the array of shared
		 * fences before we add a new request. Although, we
		 * remain on the same engine, we may be on a different
		 * timeline and so may continually grow the array,
		 * trapping a reference to all the old fences, rather
		 * than replace the existing fence.
		 */
		if (rcu_access_pointer(resv->fence)) {
			reservation_object_lock(resv, NULL);
			reservation_object_add_excl_fence(resv, NULL);
			reservation_object_unlock(resv);
		}

=======
		if (i915_gem_object_is_active(obj)) {
			struct dma_resv *resv = obj->base.resv;

			if (!dma_resv_test_signaled_rcu(resv, true))
				break;

			i915_retire_requests(pool->engine->i915);
			GEM_BUG_ON(i915_gem_object_is_active(obj));

			/*
			 * The object is now idle, clear the array of shared
			 * fences before we add a new request. Although, we
			 * remain on the same engine, we may be on a different
			 * timeline and so may continually grow the array,
			 * trapping a reference to all the old fences, rather
			 * than replace the existing fence.
			 */
			if (rcu_access_pointer(resv->fence)) {
				dma_resv_lock(resv, NULL);
				dma_resv_add_excl_fence(resv, NULL);
				dma_resv_unlock(resv);
			}
		}

		GEM_BUG_ON(!dma_resv_test_signaled_rcu(obj->base.resv,
								 true));

>>>>>>> d7774785
		if (obj->base.size >= size)
			goto found;
	}

	obj = i915_gem_object_create_internal(pool->engine->i915, size);
	if (IS_ERR(obj))
		return obj;

found:
	ret = i915_gem_object_pin_pages(obj);
	if (ret)
		return ERR_PTR(ret);

	list_move_tail(&obj->batch_pool_link, list);
	return obj;
}<|MERGE_RESOLUTION|>--- conflicted
+++ resolved
@@ -94,11 +94,10 @@
 	list = &pool->cache_list[n];
 
 	list_for_each_entry(obj, list, batch_pool_link) {
-		struct reservation_object *resv = obj->base.resv;
+		struct dma_resv *resv = obj->base.resv;
 
 		/* The batches are strictly LRU ordered */
-<<<<<<< HEAD
-		if (!reservation_object_test_signaled_rcu(resv, true))
+		if (!dma_resv_test_signaled_rcu(resv, true))
 			break;
 
 		/*
@@ -110,40 +109,11 @@
 		 * than replace the existing fence.
 		 */
 		if (rcu_access_pointer(resv->fence)) {
-			reservation_object_lock(resv, NULL);
-			reservation_object_add_excl_fence(resv, NULL);
-			reservation_object_unlock(resv);
+			dma_resv_lock(resv, NULL);
+			dma_resv_add_excl_fence(resv, NULL);
+			dma_resv_unlock(resv);
 		}
 
-=======
-		if (i915_gem_object_is_active(obj)) {
-			struct dma_resv *resv = obj->base.resv;
-
-			if (!dma_resv_test_signaled_rcu(resv, true))
-				break;
-
-			i915_retire_requests(pool->engine->i915);
-			GEM_BUG_ON(i915_gem_object_is_active(obj));
-
-			/*
-			 * The object is now idle, clear the array of shared
-			 * fences before we add a new request. Although, we
-			 * remain on the same engine, we may be on a different
-			 * timeline and so may continually grow the array,
-			 * trapping a reference to all the old fences, rather
-			 * than replace the existing fence.
-			 */
-			if (rcu_access_pointer(resv->fence)) {
-				dma_resv_lock(resv, NULL);
-				dma_resv_add_excl_fence(resv, NULL);
-				dma_resv_unlock(resv);
-			}
-		}
-
-		GEM_BUG_ON(!dma_resv_test_signaled_rcu(obj->base.resv,
-								 true));
-
->>>>>>> d7774785
 		if (obj->base.size >= size)
 			goto found;
 	}
