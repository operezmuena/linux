--- conflicted
+++ resolved
@@ -11195,7 +11195,6 @@
 {
 	struct intel_crtc *crtc = mmio_flip->crtc;
 	struct intel_unpin_work *work;
-<<<<<<< HEAD
 
 	spin_lock_irq(&crtc->base.dev->event_lock);
 	work = crtc->unpin_work;
@@ -11207,19 +11206,6 @@
 
 	intel_pipe_update_start(crtc);
 
-=======
-
-	spin_lock_irq(&crtc->base.dev->event_lock);
-	work = crtc->unpin_work;
-	spin_unlock_irq(&crtc->base.dev->event_lock);
-	if (work == NULL)
-		return;
-
-	intel_mark_page_flip_active(work);
-
-	intel_pipe_update_start(crtc);
-
->>>>>>> 06a691e6
 	if (INTEL_INFO(mmio_flip->i915)->gen >= 9)
 		skl_do_mmio_flip(crtc, work);
 	else
@@ -12526,7 +12512,6 @@
 	if (!adjust) {
 		PIPE_CONF_CHECK_I(pipe_src_w);
 		PIPE_CONF_CHECK_I(pipe_src_h);
-<<<<<<< HEAD
 
 		PIPE_CONF_CHECK_I(pch_pfit.enabled);
 		if (current_config->pch_pfit.enabled) {
@@ -12534,15 +12519,6 @@
 			PIPE_CONF_CHECK_X(pch_pfit.size);
 		}
 
-=======
-
-		PIPE_CONF_CHECK_I(pch_pfit.enabled);
-		if (current_config->pch_pfit.enabled) {
-			PIPE_CONF_CHECK_X(pch_pfit.pos);
-			PIPE_CONF_CHECK_X(pch_pfit.size);
-		}
-
->>>>>>> 06a691e6
 		PIPE_CONF_CHECK_I(scaler_state.scaler_id);
 	}
 
@@ -13092,7 +13068,8 @@
 		if (ret)
 			return ret;
 
-		if (intel_pipe_config_compare(state->dev,
+		if (i915.fastboot &&
+		    intel_pipe_config_compare(state->dev,
 					to_intel_crtc_state(crtc->state),
 					pipe_config, true)) {
 			crtc_state->mode_changed = false;
@@ -13561,17 +13538,10 @@
 	/* Perform vblank evasion around commit operation */
 	if (crtc->state->active)
 		intel_pipe_update_start(intel_crtc);
-<<<<<<< HEAD
 
 	if (modeset)
 		return;
 
-=======
-
-	if (modeset)
-		return;
-
->>>>>>> 06a691e6
 	if (to_intel_crtc_state(crtc->state)->update_pipe)
 		intel_update_pipe_config(intel_crtc, old_intel_state);
 	else if (INTEL_INFO(dev)->gen >= 9)
