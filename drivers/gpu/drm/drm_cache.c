--- conflicted
+++ resolved
@@ -109,11 +109,7 @@
 
 		mb();
 		for_each_sg_page(st->sgl, &sg_iter, st->nents, 0)
-<<<<<<< HEAD
-			drm_clflush_page(sg_iter.page);
-=======
 			drm_clflush_page(sg_page_iter_page(&sg_iter));
->>>>>>> bae36991
 		mb();
 
 		return;
