--- conflicted
+++ resolved
@@ -357,35 +357,6 @@
 
 static int imx6_pcie_wait_for_link(struct pcie_port *pp)
 {
-<<<<<<< HEAD
-	unsigned int retries;
-
-	/*
-	 * Test if the PHY reports that the link is up and also that the LTSSM
-	 * training finished. There are three possible states of the link when
-	 * this code is called:
-	 * 1) The link is DOWN (unlikely)
-	 *    The link didn't come up yet for some reason. This usually means
-	 *    we have a real problem somewhere, if it happens with a peripheral
-	 *    connected. This state calls for inspection of the DEBUG registers.
-	 * 2) The link is UP, but still in LTSSM training
-	 *    Wait for the training to finish, which should take a very short
-	 *    time. If the training does not finish, we have a problem and we
-	 *    need to inspect the DEBUG registers. If the training does finish,
-	 *    the link is up and operating correctly.
-	 * 3) The link is UP and no longer in LTSSM training
-	 *    The link is up and operating correctly.
-	 */
-	for (retries = 0; retries < 200; retries++) {
-		u32 reg = readl(pp->dbi_base + PCIE_PHY_DEBUG_R1);
-		if ((reg & PCIE_PHY_DEBUG_R1_XMLH_LINK_UP) &&
-		    !(reg & PCIE_PHY_DEBUG_R1_XMLH_LINK_IN_TRAINING))
-			return 0;
-		usleep_range(1000, 2000);
-	}
-
-	return -EINVAL;
-=======
 	/* check if the link is up or not */
 	if (!dw_pcie_wait_for_link(pp))
 		return 0;
@@ -394,7 +365,6 @@
 		readl(pp->dbi_base + PCIE_PHY_DEBUG_R0),
 		readl(pp->dbi_base + PCIE_PHY_DEBUG_R1));
 	return -ETIMEDOUT;
->>>>>>> 5a3aa2a8
 }
 
 static int imx6_pcie_wait_for_speed_change(struct pcie_port *pp)
