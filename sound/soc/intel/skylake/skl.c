/*
 *  skl.c - Implementation of ASoC Intel SKL HD Audio driver
 *
 *  Copyright (C) 2014-2015 Intel Corp
 *  Author: Jeeja KP <jeeja.kp@intel.com>
 *
 *  Derived mostly from Intel HDA driver with following copyrights:
 *  Copyright (c) 2004 Takashi Iwai <tiwai@suse.de>
 *                     PeiSen Hou <pshou@realtek.com.tw>
 *  ~~~~~~~~~~~~~~~~~~~~~~~~~~~~~~~~~~~~~~~~~~~~~~~~~~~~~~~~~~~~~~~~~~~~~~~~~~
 *
 *  This program is free software; you can redistribute it and/or modify
 *  it under the terms of the GNU General Public License as published by
 *  the Free Software Foundation; version 2 of the License.
 *
 *  This program is distributed in the hope that it will be useful, but
 *  WITHOUT ANY WARRANTY; without even the implied warranty of
 *  MERCHANTABILITY or FITNESS FOR A PARTICULAR PURPOSE.  See the GNU
 *  General Public License for more details.
 *
 * ~~~~~~~~~~~~~~~~~~~~~~~~~~~~~~~~~~~~~~~~~~~~~~~~~~~~~~~~~~~~~~~~~~~~~~~~~~
 */

#include <linux/module.h>
#include <linux/pci.h>
#include <linux/pm_runtime.h>
#include <linux/platform_device.h>
#include <linux/firmware.h>
#include <linux/delay.h>
#include <sound/pcm.h>
#include <sound/soc-acpi.h>
#include <sound/soc-acpi-intel-match.h>
#include <sound/hda_register.h>
#include <sound/hdaudio.h>
#include <sound/hda_i915.h>
#include "skl.h"
#include "skl-sst-dsp.h"
#include "skl-sst-ipc.h"

/*
 * initialize the PCI registers
 */
static void skl_update_pci_byte(struct pci_dev *pci, unsigned int reg,
			    unsigned char mask, unsigned char val)
{
	unsigned char data;

	pci_read_config_byte(pci, reg, &data);
	data &= ~mask;
	data |= (val & mask);
	pci_write_config_byte(pci, reg, data);
}

static void skl_init_pci(struct skl *skl)
{
	struct hdac_bus *bus = skl_to_bus(skl);

	/*
	 * Clear bits 0-2 of PCI register TCSEL (at offset 0x44)
	 * TCSEL == Traffic Class Select Register, which sets PCI express QOS
	 * Ensuring these bits are 0 clears playback static on some HD Audio
	 * codecs.
	 * The PCI register TCSEL is defined in the Intel manuals.
	 */
	dev_dbg(bus->dev, "Clearing TCSEL\n");
	skl_update_pci_byte(skl->pci, AZX_PCIREG_TCSEL, 0x07, 0);
}

static void update_pci_dword(struct pci_dev *pci,
			unsigned int reg, u32 mask, u32 val)
{
	u32 data = 0;

	pci_read_config_dword(pci, reg, &data);
	data &= ~mask;
	data |= (val & mask);
	pci_write_config_dword(pci, reg, data);
}

/*
 * skl_enable_miscbdcge - enable/dsiable CGCTL.MISCBDCGE bits
 *
 * @dev: device pointer
 * @enable: enable/disable flag
 */
static void skl_enable_miscbdcge(struct device *dev, bool enable)
{
	struct pci_dev *pci = to_pci_dev(dev);
	u32 val;

	val = enable ? AZX_CGCTL_MISCBDCGE_MASK : 0;

	update_pci_dword(pci, AZX_PCIREG_CGCTL, AZX_CGCTL_MISCBDCGE_MASK, val);
}

/**
 * skl_clock_power_gating: Enable/Disable clock and power gating
 *
 * @dev: Device pointer
 * @enable: Enable/Disable flag
 */
static void skl_clock_power_gating(struct device *dev, bool enable)
{
	struct pci_dev *pci = to_pci_dev(dev);
	struct hdac_bus *bus = pci_get_drvdata(pci);
	u32 val;

	/* Update PDCGE bit of CGCTL register */
	val = enable ? AZX_CGCTL_ADSPDCGE : 0;
	update_pci_dword(pci, AZX_PCIREG_CGCTL, AZX_CGCTL_ADSPDCGE, val);

	/* Update L1SEN bit of EM2 register */
	val = enable ? AZX_REG_VS_EM2_L1SEN : 0;
	snd_hdac_chip_updatel(bus, VS_EM2, AZX_REG_VS_EM2_L1SEN, val);

	/* Update ADSPPGD bit of PGCTL register */
	val = enable ? 0 : AZX_PGCTL_ADSPPGD;
	update_pci_dword(pci, AZX_PCIREG_PGCTL, AZX_PGCTL_ADSPPGD, val);
}

/*
 * While performing reset, controller may not come back properly causing
 * issues, so recommendation is to set CGCTL.MISCBDCGE to 0 then do reset
 * (init chip) and then again set CGCTL.MISCBDCGE to 1
 */
static int skl_init_chip(struct hdac_bus *bus, bool full_reset)
{
	struct hdac_ext_link *hlink;
	int ret;

	skl_enable_miscbdcge(bus->dev, false);
	ret = snd_hdac_bus_init_chip(bus, full_reset);

	/* Reset stream-to-link mapping */
	list_for_each_entry(hlink, &bus->hlink_list, list)
		bus->io_ops->reg_writel(0, hlink->ml_addr + AZX_REG_ML_LOSIDV);

	skl_enable_miscbdcge(bus->dev, true);

	return ret;
}

void skl_update_d0i3c(struct device *dev, bool enable)
{
	struct pci_dev *pci = to_pci_dev(dev);
	struct hdac_bus *bus = pci_get_drvdata(pci);
	u8 reg;
	int timeout = 50;

	reg = snd_hdac_chip_readb(bus, VS_D0I3C);
	/* Do not write to D0I3C until command in progress bit is cleared */
	while ((reg & AZX_REG_VS_D0I3C_CIP) && --timeout) {
		udelay(10);
		reg = snd_hdac_chip_readb(bus, VS_D0I3C);
	}

	/* Highly unlikely. But if it happens, flag error explicitly */
	if (!timeout) {
		dev_err(bus->dev, "Before D0I3C update: D0I3C CIP timeout\n");
		return;
	}

	if (enable)
		reg = reg | AZX_REG_VS_D0I3C_I3;
	else
		reg = reg & (~AZX_REG_VS_D0I3C_I3);

	snd_hdac_chip_writeb(bus, VS_D0I3C, reg);

	timeout = 50;
	/* Wait for cmd in progress to be cleared before exiting the function */
	reg = snd_hdac_chip_readb(bus, VS_D0I3C);
	while ((reg & AZX_REG_VS_D0I3C_CIP) && --timeout) {
		udelay(10);
		reg = snd_hdac_chip_readb(bus, VS_D0I3C);
	}

	/* Highly unlikely. But if it happens, flag error explicitly */
	if (!timeout) {
		dev_err(bus->dev, "After D0I3C update: D0I3C CIP timeout\n");
		return;
	}

	dev_dbg(bus->dev, "D0I3C register = 0x%x\n",
			snd_hdac_chip_readb(bus, VS_D0I3C));
}

/* called from IRQ */
static void skl_stream_update(struct hdac_bus *bus, struct hdac_stream *hstr)
{
	snd_pcm_period_elapsed(hstr->substream);
}

static irqreturn_t skl_interrupt(int irq, void *dev_id)
{
	struct hdac_bus *bus = dev_id;
	u32 status;

	if (!pm_runtime_active(bus->dev))
		return IRQ_NONE;

	spin_lock(&bus->reg_lock);

	status = snd_hdac_chip_readl(bus, INTSTS);
	if (status == 0 || status == 0xffffffff) {
		spin_unlock(&bus->reg_lock);
		return IRQ_NONE;
	}

	/* clear rirb int */
	status = snd_hdac_chip_readb(bus, RIRBSTS);
	if (status & RIRB_INT_MASK) {
		if (status & RIRB_INT_RESPONSE)
			snd_hdac_bus_update_rirb(bus);
		snd_hdac_chip_writeb(bus, RIRBSTS, RIRB_INT_MASK);
	}

	spin_unlock(&bus->reg_lock);

	return snd_hdac_chip_readl(bus, INTSTS) ? IRQ_WAKE_THREAD : IRQ_HANDLED;
}

static irqreturn_t skl_threaded_handler(int irq, void *dev_id)
{
	struct hdac_bus *bus = dev_id;
	u32 status;

	status = snd_hdac_chip_readl(bus, INTSTS);

	snd_hdac_bus_handle_stream_irq(bus, status, skl_stream_update);

	return IRQ_HANDLED;
}

static int skl_acquire_irq(struct hdac_bus *bus, int do_disconnect)
{
	struct skl *skl = bus_to_skl(bus);
	int ret;

	ret = request_threaded_irq(skl->pci->irq, skl_interrupt,
			skl_threaded_handler,
			IRQF_SHARED,
			KBUILD_MODNAME, bus);
	if (ret) {
		dev_err(bus->dev,
			"unable to grab IRQ %d, disabling device\n",
			skl->pci->irq);
		return ret;
	}

	bus->irq = skl->pci->irq;
	pci_intx(skl->pci, 1);

	return 0;
}

static int skl_suspend_late(struct device *dev)
{
	struct pci_dev *pci = to_pci_dev(dev);
	struct hdac_bus *bus = pci_get_drvdata(pci);
	struct skl *skl = bus_to_skl(bus);

	return skl_suspend_late_dsp(skl);
}

#ifdef CONFIG_PM
static int _skl_suspend(struct hdac_bus *bus)
{
	struct skl *skl = bus_to_skl(bus);
	struct pci_dev *pci = to_pci_dev(bus->dev);
	int ret;

	snd_hdac_ext_bus_link_power_down_all(bus);

	ret = skl_suspend_dsp(skl);
	if (ret < 0)
		return ret;

	snd_hdac_bus_stop_chip(bus);
	update_pci_dword(pci, AZX_PCIREG_PGCTL,
		AZX_PGCTL_LSRMD_MASK, AZX_PGCTL_LSRMD_MASK);
	skl_enable_miscbdcge(bus->dev, false);
	snd_hdac_bus_enter_link_reset(bus);
	skl_enable_miscbdcge(bus->dev, true);
	skl_cleanup_resources(skl);

	return 0;
}

static int _skl_resume(struct hdac_bus *bus)
{
	struct skl *skl = bus_to_skl(bus);

	skl_init_pci(skl);
	skl_init_chip(bus, true);

	return skl_resume_dsp(skl);
}
#endif

#ifdef CONFIG_PM_SLEEP
/*
 * power management
 */
static int skl_suspend(struct device *dev)
{
	struct pci_dev *pci = to_pci_dev(dev);
	struct hdac_bus *bus = pci_get_drvdata(pci);
	struct skl *skl  = bus_to_skl(bus);
	int ret = 0;

	/*
	 * Do not suspend if streams which are marked ignore suspend are
	 * running, we need to save the state for these and continue
	 */
	if (skl->supend_active) {
		/* turn off the links and stop the CORB/RIRB DMA if it is On */
		snd_hdac_ext_bus_link_power_down_all(bus);

		if (bus->cmd_dma_state)
			snd_hdac_bus_stop_cmd_io(bus);

		enable_irq_wake(bus->irq);
		pci_save_state(pci);
	} else {
		ret = _skl_suspend(bus);
		if (ret < 0)
			return ret;
		skl->skl_sst->fw_loaded = false;
	}

	if (IS_ENABLED(CONFIG_SND_SOC_HDAC_HDMI)) {
		ret = snd_hdac_display_power(bus, false);
		if (ret < 0)
			dev_err(bus->dev,
				"Cannot turn OFF display power on i915\n");
	}

	return ret;
}

static int skl_resume(struct device *dev)
{
	struct pci_dev *pci = to_pci_dev(dev);
	struct hdac_bus *bus = pci_get_drvdata(pci);
	struct skl *skl  = bus_to_skl(bus);
	struct hdac_ext_link *hlink = NULL;
	int ret;

	/* Turned OFF in HDMI codec driver after codec reconfiguration */
	if (IS_ENABLED(CONFIG_SND_SOC_HDAC_HDMI)) {
		ret = snd_hdac_display_power(bus, true);
		if (ret < 0) {
			dev_err(bus->dev,
				"Cannot turn on display power on i915\n");
			return ret;
		}
	}

	/*
	 * resume only when we are not in suspend active, otherwise need to
	 * restore the device
	 */
	if (skl->supend_active) {
		pci_restore_state(pci);
		snd_hdac_ext_bus_link_power_up_all(bus);
		disable_irq_wake(bus->irq);
		/*
		 * turn On the links which are On before active suspend
		 * and start the CORB/RIRB DMA if On before
		 * active suspend.
		 */
		list_for_each_entry(hlink, &bus->hlink_list, list) {
			if (hlink->ref_count)
				snd_hdac_ext_bus_link_power_up(hlink);
		}

		ret = 0;
		if (bus->cmd_dma_state)
			snd_hdac_bus_init_cmd_io(bus);
	} else {
		ret = _skl_resume(bus);

		/* turn off the links which are off before suspend */
		list_for_each_entry(hlink, &bus->hlink_list, list) {
			if (!hlink->ref_count)
				snd_hdac_ext_bus_link_power_down(hlink);
		}

		if (!bus->cmd_dma_state)
			snd_hdac_bus_stop_cmd_io(bus);
	}

	return ret;
}
#endif /* CONFIG_PM_SLEEP */

#ifdef CONFIG_PM
static int skl_runtime_suspend(struct device *dev)
{
	struct pci_dev *pci = to_pci_dev(dev);
	struct hdac_bus *bus = pci_get_drvdata(pci);

	dev_dbg(bus->dev, "in %s\n", __func__);

	return _skl_suspend(bus);
}

static int skl_runtime_resume(struct device *dev)
{
	struct pci_dev *pci = to_pci_dev(dev);
	struct hdac_bus *bus = pci_get_drvdata(pci);

	dev_dbg(bus->dev, "in %s\n", __func__);

	return _skl_resume(bus);
}
#endif /* CONFIG_PM */

static const struct dev_pm_ops skl_pm = {
	SET_SYSTEM_SLEEP_PM_OPS(skl_suspend, skl_resume)
	SET_RUNTIME_PM_OPS(skl_runtime_suspend, skl_runtime_resume, NULL)
	.suspend_late = skl_suspend_late,
};

/*
 * destructor
 */
static int skl_free(struct hdac_bus *bus)
{
	struct skl *skl  = bus_to_skl(bus);

	skl->init_done = 0; /* to be sure */

	snd_hdac_ext_stop_streams(bus);

	if (bus->irq >= 0)
		free_irq(bus->irq, (void *)bus);
	snd_hdac_bus_free_stream_pages(bus);
	snd_hdac_stream_free_all(bus);
	snd_hdac_link_free_all(bus);

	if (bus->remap_addr)
		iounmap(bus->remap_addr);

	pci_release_regions(skl->pci);
	pci_disable_device(skl->pci);

	snd_hdac_ext_bus_exit(bus);

	cancel_work_sync(&skl->probe_work);
	if (IS_ENABLED(CONFIG_SND_SOC_HDAC_HDMI))
		snd_hdac_i915_exit(bus);

	return 0;
}

/*
 * For each ssp there are 3 clocks (mclk/sclk/sclkfs).
 * e.g. for ssp0, clocks will be named as
 *      "ssp0_mclk", "ssp0_sclk", "ssp0_sclkfs"
 * So for skl+, there are 6 ssps, so 18 clocks will be created.
 */
static struct skl_ssp_clk skl_ssp_clks[] = {
	{.name = "ssp0_mclk"}, {.name = "ssp1_mclk"}, {.name = "ssp2_mclk"},
	{.name = "ssp3_mclk"}, {.name = "ssp4_mclk"}, {.name = "ssp5_mclk"},
	{.name = "ssp0_sclk"}, {.name = "ssp1_sclk"}, {.name = "ssp2_sclk"},
	{.name = "ssp3_sclk"}, {.name = "ssp4_sclk"}, {.name = "ssp5_sclk"},
	{.name = "ssp0_sclkfs"}, {.name = "ssp1_sclkfs"},
						{.name = "ssp2_sclkfs"},
	{.name = "ssp3_sclkfs"}, {.name = "ssp4_sclkfs"},
						{.name = "ssp5_sclkfs"},
};

static int skl_find_machine(struct skl *skl, void *driver_data)
{
	struct hdac_bus *bus = skl_to_bus(skl);
	struct snd_soc_acpi_mach *mach = driver_data;
	struct skl_machine_pdata *pdata;

	mach = snd_soc_acpi_find_machine(mach);
	if (mach == NULL) {
		dev_err(bus->dev, "No matching machine driver found\n");
		return -ENODEV;
	}

	skl->mach = mach;
	skl->fw_name = mach->fw_filename;
	pdata = mach->pdata;

	if (pdata) {
		skl->use_tplg_pcm = pdata->use_tplg_pcm;
		pdata->dmic_num = skl_get_dmic_geo(skl);
	}

	return 0;
}

static int skl_machine_device_register(struct skl *skl)
{
	struct hdac_bus *bus = skl_to_bus(skl);
	struct snd_soc_acpi_mach *mach = skl->mach;
	struct platform_device *pdev;
	int ret;

	pdev = platform_device_alloc(mach->drv_name, -1);
	if (pdev == NULL) {
		dev_err(bus->dev, "platform device alloc failed\n");
		return -EIO;
	}

	ret = platform_device_add(pdev);
	if (ret) {
		dev_err(bus->dev, "failed to add machine device\n");
		platform_device_put(pdev);
		return -EIO;
	}

	if (mach->pdata)
		dev_set_drvdata(&pdev->dev, mach->pdata);

	skl->i2s_dev = pdev;

	return 0;
}

static void skl_machine_device_unregister(struct skl *skl)
{
	if (skl->i2s_dev)
		platform_device_unregister(skl->i2s_dev);
}

static int skl_dmic_device_register(struct skl *skl)
{
	struct hdac_bus *bus = skl_to_bus(skl);
	struct platform_device *pdev;
	int ret;

	/* SKL has one dmic port, so allocate dmic device for this */
	pdev = platform_device_alloc("dmic-codec", -1);
	if (!pdev) {
		dev_err(bus->dev, "failed to allocate dmic device\n");
		return -ENOMEM;
	}

	ret = platform_device_add(pdev);
	if (ret) {
		dev_err(bus->dev, "failed to add dmic device: %d\n", ret);
		platform_device_put(pdev);
		return ret;
	}
	skl->dmic_dev = pdev;

	return 0;
}

static void skl_dmic_device_unregister(struct skl *skl)
{
	if (skl->dmic_dev)
		platform_device_unregister(skl->dmic_dev);
}

static struct skl_clk_parent_src skl_clk_src[] = {
	{ .clk_id = SKL_XTAL, .name = "xtal" },
	{ .clk_id = SKL_CARDINAL, .name = "cardinal", .rate = 24576000 },
	{ .clk_id = SKL_PLL, .name = "pll", .rate = 96000000 },
};

struct skl_clk_parent_src *skl_get_parent_clk(u8 clk_id)
{
	unsigned int i;

	for (i = 0; i < ARRAY_SIZE(skl_clk_src); i++) {
		if (skl_clk_src[i].clk_id == clk_id)
			return &skl_clk_src[i];
	}

	return NULL;
}

static void init_skl_xtal_rate(int pci_id)
{
	switch (pci_id) {
	case 0x9d70:
	case 0x9d71:
		skl_clk_src[0].rate = 24000000;
		return;

	default:
		skl_clk_src[0].rate = 19200000;
		return;
	}
}

static int skl_clock_device_register(struct skl *skl)
{
	struct platform_device_info pdevinfo = {NULL};
	struct skl_clk_pdata *clk_pdata;

	clk_pdata = devm_kzalloc(&skl->pci->dev, sizeof(*clk_pdata),
							GFP_KERNEL);
	if (!clk_pdata)
		return -ENOMEM;

	init_skl_xtal_rate(skl->pci->device);

	clk_pdata->parent_clks = skl_clk_src;
	clk_pdata->ssp_clks = skl_ssp_clks;
	clk_pdata->num_clks = ARRAY_SIZE(skl_ssp_clks);

	/* Query NHLT to fill the rates and parent */
	skl_get_clks(skl, clk_pdata->ssp_clks);
	clk_pdata->pvt_data = skl;

	/* Register Platform device */
	pdevinfo.parent = &skl->pci->dev;
	pdevinfo.id = -1;
	pdevinfo.name = "skl-ssp-clk";
	pdevinfo.data = clk_pdata;
	pdevinfo.size_data = sizeof(*clk_pdata);
	skl->clk_dev = platform_device_register_full(&pdevinfo);
	return PTR_ERR_OR_ZERO(skl->clk_dev);
}

static void skl_clock_device_unregister(struct skl *skl)
{
	if (skl->clk_dev)
		platform_device_unregister(skl->clk_dev);
}

/*
 * Probe the given codec address
 */
static int probe_codec(struct hdac_bus *bus, int addr)
{
	unsigned int cmd = (addr << 28) | (AC_NODE_ROOT << 20) |
		(AC_VERB_PARAMETERS << 8) | AC_PAR_VENDOR_ID;
	unsigned int res = -1;
	struct skl *skl = bus_to_skl(bus);
	struct hdac_device *hdev;

	mutex_lock(&bus->cmd_mutex);
	snd_hdac_bus_send_cmd(bus, cmd);
	snd_hdac_bus_get_response(bus, addr, &res);
	mutex_unlock(&bus->cmd_mutex);
	if (res == -1)
		return -EIO;
	dev_dbg(bus->dev, "codec #%d probed OK\n", addr);

	hdev = devm_kzalloc(&skl->pci->dev, sizeof(*hdev), GFP_KERNEL);
	if (!hdev)
		return -ENOMEM;

	return snd_hdac_ext_bus_device_init(bus, addr, hdev);
}

/* Codec initialization */
static void skl_codec_create(struct hdac_bus *bus)
{
	int c, max_slots;

	max_slots = HDA_MAX_CODECS;

	/* First try to probe all given codec slots */
	for (c = 0; c < max_slots; c++) {
		if ((bus->codec_mask & (1 << c))) {
			if (probe_codec(bus, c) < 0) {
				/*
				 * Some BIOSen give you wrong codec addresses
				 * that don't exist
				 */
				dev_warn(bus->dev,
					 "Codec #%d probe error; disabling it...\n", c);
				bus->codec_mask &= ~(1 << c);
				/*
				 * More badly, accessing to a non-existing
				 * codec often screws up the controller bus,
				 * and disturbs the further communications.
				 * Thus if an error occurs during probing,
				 * better to reset the controller bus to get
				 * back to the sanity state.
				 */
				snd_hdac_bus_stop_chip(bus);
				skl_init_chip(bus, true);
			}
		}
	}
}

static const struct hdac_bus_ops bus_core_ops = {
	.command = snd_hdac_bus_send_cmd,
	.get_response = snd_hdac_bus_get_response,
};

static int skl_i915_init(struct hdac_bus *bus)
{
	int err;

	/*
	 * The HDMI codec is in GPU so we need to ensure that it is powered
	 * up and ready for probe
	 */
	err = snd_hdac_i915_init(bus);
	if (err < 0)
		return err;

	err = snd_hdac_display_power(bus, true);
	if (err < 0)
		dev_err(bus->dev, "Cannot turn on display power on i915\n");

	return err;
}

static void skl_probe_work(struct work_struct *work)
{
	struct skl *skl = container_of(work, struct skl, probe_work);
	struct hdac_bus *bus = skl_to_bus(skl);
	struct hdac_ext_link *hlink = NULL;
	int err;

	if (IS_ENABLED(CONFIG_SND_SOC_HDAC_HDMI)) {
		err = skl_i915_init(bus);
		if (err < 0)
			return;
	}

	err = skl_init_chip(bus, true);
	if (err < 0) {
		dev_err(bus->dev, "Init chip failed with err: %d\n", err);
		goto out_err;
	}

	/* codec detection */
	if (!bus->codec_mask)
		dev_info(bus->dev, "no hda codecs found!\n");

	/* create codec instances */
	skl_codec_create(bus);

	/* register platform dai and controls */
	err = skl_platform_register(bus->dev);
	if (err < 0) {
		dev_err(bus->dev, "platform register failed: %d\n", err);
		return;
	}

	if (bus->ppcap) {
		err = skl_machine_device_register(skl);
		if (err < 0) {
			dev_err(bus->dev, "machine register failed: %d\n", err);
			goto out_err;
		}
	}

	if (IS_ENABLED(CONFIG_SND_SOC_HDAC_HDMI)) {
		err = snd_hdac_display_power(bus, false);
		if (err < 0) {
			dev_err(bus->dev, "Cannot turn off display power on i915\n");
			skl_machine_device_unregister(skl);
			return;
		}
	}

	/*
	 * we are done probing so decrement link counts
	 */
	list_for_each_entry(hlink, &bus->hlink_list, list)
		snd_hdac_ext_bus_link_put(bus, hlink);

	/* configure PM */
	pm_runtime_put_noidle(bus->dev);
	pm_runtime_allow(bus->dev);
	skl->init_done = 1;

	return;

out_err:
	if (IS_ENABLED(CONFIG_SND_SOC_HDAC_HDMI))
		err = snd_hdac_display_power(bus, false);
}

/*
 * constructor
 */
static int skl_create(struct pci_dev *pci,
		      const struct hdac_io_ops *io_ops,
		      struct skl **rskl)
{
	struct skl *skl;
	struct hdac_bus *bus;

	int err;

	*rskl = NULL;

	err = pci_enable_device(pci);
	if (err < 0)
		return err;

	skl = devm_kzalloc(&pci->dev, sizeof(*skl), GFP_KERNEL);
	if (!skl) {
		pci_disable_device(pci);
		return -ENOMEM;
	}

	bus = skl_to_bus(skl);
	snd_hdac_ext_bus_init(bus, &pci->dev, &bus_core_ops, io_ops, NULL);
	bus->use_posbuf = 1;
	skl->pci = pci;
	INIT_WORK(&skl->probe_work, skl_probe_work);
	bus->bdl_pos_adj = 0;

	*rskl = skl;

	return 0;
}

static int skl_first_init(struct hdac_bus *bus)
{
	struct skl *skl = bus_to_skl(bus);
	struct pci_dev *pci = skl->pci;
	int err;
	unsigned short gcap;
	int cp_streams, pb_streams, start_idx;

	err = pci_request_regions(pci, "Skylake HD audio");
	if (err < 0)
		return err;

	bus->addr = pci_resource_start(pci, 0);
	bus->remap_addr = pci_ioremap_bar(pci, 0);
	if (bus->remap_addr == NULL) {
		dev_err(bus->dev, "ioremap error\n");
		return -ENXIO;
	}

	skl_init_chip(bus, true);

	snd_hdac_bus_parse_capabilities(bus);

	if (skl_acquire_irq(bus, 0) < 0)
		return -EBUSY;

	pci_set_master(pci);
	synchronize_irq(bus->irq);

	gcap = snd_hdac_chip_readw(bus, GCAP);
	dev_dbg(bus->dev, "chipset global capabilities = 0x%x\n", gcap);

	/* allow 64bit DMA address if supported by H/W */
	if (!dma_set_mask(bus->dev, DMA_BIT_MASK(64))) {
		dma_set_coherent_mask(bus->dev, DMA_BIT_MASK(64));
	} else {
		dma_set_mask(bus->dev, DMA_BIT_MASK(32));
		dma_set_coherent_mask(bus->dev, DMA_BIT_MASK(32));
	}

	/* read number of streams from GCAP register */
	cp_streams = (gcap >> 8) & 0x0f;
	pb_streams = (gcap >> 12) & 0x0f;

	if (!pb_streams && !cp_streams)
		return -EIO;

	bus->num_streams = cp_streams + pb_streams;

	/* initialize streams */
	snd_hdac_ext_stream_init_all
		(bus, 0, cp_streams, SNDRV_PCM_STREAM_CAPTURE);
	start_idx = cp_streams;
	snd_hdac_ext_stream_init_all
		(bus, start_idx, pb_streams, SNDRV_PCM_STREAM_PLAYBACK);

	err = snd_hdac_bus_alloc_stream_pages(bus);
	if (err < 0)
		return err;

	/* initialize chip */
	skl_init_pci(skl);

	return skl_init_chip(bus, true);
}

static int skl_probe(struct pci_dev *pci,
		     const struct pci_device_id *pci_id)
{
	struct skl *skl;
	struct hdac_bus *bus = NULL;
	int err;

	/* we use ext core ops, so provide NULL for ops here */
	err = skl_create(pci, NULL, &skl);
	if (err < 0)
		return err;

	bus = skl_to_bus(skl);

	err = skl_first_init(bus);
	if (err < 0)
		goto out_free;

	skl->pci_id = pci->device;

	device_disable_async_suspend(bus->dev);

	skl->nhlt = skl_nhlt_init(bus->dev);

	if (skl->nhlt == NULL) {
		err = -ENODEV;
		goto out_free;
	}

	err = skl_nhlt_create_sysfs(skl);
	if (err < 0)
		goto out_nhlt_free;

	skl_nhlt_update_topology_bin(skl);

	pci_set_drvdata(skl->pci, bus);
<<<<<<< HEAD

	skl_dmic_data.dmic_num = skl_get_dmic_geo(skl);
=======
>>>>>>> 4aa5db22

	/* check if dsp is there */
	if (bus->ppcap) {
		/* create device for dsp clk */
		err = skl_clock_device_register(skl);
		if (err < 0)
			goto out_clk_free;

		err = skl_find_machine(skl, (void *)pci_id->driver_data);
		if (err < 0)
			goto out_nhlt_free;

		err = skl_init_dsp(skl);
		if (err < 0) {
			dev_dbg(bus->dev, "error failed to register dsp\n");
			goto out_nhlt_free;
		}
		skl->skl_sst->enable_miscbdcge = skl_enable_miscbdcge;
		skl->skl_sst->clock_power_gating = skl_clock_power_gating;
	}
	if (bus->mlcap)
		snd_hdac_ext_bus_get_ml_capabilities(bus);

	snd_hdac_bus_stop_chip(bus);

	/* create device for soc dmic */
	err = skl_dmic_device_register(skl);
	if (err < 0)
		goto out_dsp_free;

	schedule_work(&skl->probe_work);

	return 0;

out_dsp_free:
	skl_free_dsp(skl);
out_clk_free:
	skl_clock_device_unregister(skl);
out_nhlt_free:
	skl_nhlt_free(skl->nhlt);
out_free:
	skl_free(bus);

	return err;
}

static void skl_shutdown(struct pci_dev *pci)
{
	struct hdac_bus *bus = pci_get_drvdata(pci);
	struct hdac_stream *s;
	struct hdac_ext_stream *stream;
	struct skl *skl;

	if (!bus)
		return;

	skl = bus_to_skl(bus);

	if (!skl->init_done)
		return;

	snd_hdac_ext_stop_streams(bus);
	list_for_each_entry(s, &bus->stream_list, list) {
		stream = stream_to_hdac_ext_stream(s);
		snd_hdac_ext_stream_decouple(bus, stream, false);
	}

	snd_hdac_bus_stop_chip(bus);
}

static void skl_remove(struct pci_dev *pci)
{
	struct hdac_bus *bus = pci_get_drvdata(pci);
	struct skl *skl = bus_to_skl(bus);

	release_firmware(skl->tplg);

	pm_runtime_get_noresume(&pci->dev);

	/* codec removal, invoke bus_device_remove */
	snd_hdac_ext_bus_device_remove(bus);

	skl->debugfs = NULL;
	skl_platform_unregister(&pci->dev);
	skl_free_dsp(skl);
	skl_machine_device_unregister(skl);
	skl_dmic_device_unregister(skl);
	skl_clock_device_unregister(skl);
	skl_nhlt_remove_sysfs(skl);
	skl_nhlt_free(skl->nhlt);
	skl_free(bus);
	dev_set_drvdata(&pci->dev, NULL);
}

/* PCI IDs */
static const struct pci_device_id skl_ids[] = {
	/* Sunrise Point-LP */
	{ PCI_DEVICE(0x8086, 0x9d70),
		.driver_data = (unsigned long)&snd_soc_acpi_intel_skl_machines},
	/* BXT-P */
	{ PCI_DEVICE(0x8086, 0x5a98),
		.driver_data = (unsigned long)&snd_soc_acpi_intel_bxt_machines},
	/* KBL */
	{ PCI_DEVICE(0x8086, 0x9D71),
		.driver_data = (unsigned long)&snd_soc_acpi_intel_kbl_machines},
	/* GLK */
	{ PCI_DEVICE(0x8086, 0x3198),
		.driver_data = (unsigned long)&snd_soc_acpi_intel_glk_machines},
	/* CNL */
	{ PCI_DEVICE(0x8086, 0x9dc8),
		.driver_data = (unsigned long)&snd_soc_acpi_intel_cnl_machines},
	{ 0, }
};
MODULE_DEVICE_TABLE(pci, skl_ids);

/* pci_driver definition */
static struct pci_driver skl_driver = {
	.name = KBUILD_MODNAME,
	.id_table = skl_ids,
	.probe = skl_probe,
	.remove = skl_remove,
	.shutdown = skl_shutdown,
	.driver = {
		.pm = &skl_pm,
	},
};
module_pci_driver(skl_driver);

MODULE_LICENSE("GPL v2");
MODULE_DESCRIPTION("Intel Skylake ASoC HDA driver");<|MERGE_RESOLUTION|>--- conflicted
+++ resolved
@@ -917,11 +917,6 @@
 	skl_nhlt_update_topology_bin(skl);
 
 	pci_set_drvdata(skl->pci, bus);
-<<<<<<< HEAD
-
-	skl_dmic_data.dmic_num = skl_get_dmic_geo(skl);
-=======
->>>>>>> 4aa5db22
 
 	/* check if dsp is there */
 	if (bus->ppcap) {
