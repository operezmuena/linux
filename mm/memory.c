--- conflicted
+++ resolved
@@ -4099,13 +4099,8 @@
 		goto out;
 
 	if (range) {
-<<<<<<< HEAD
-		range->start = address & PAGE_MASK;
-		range->end = range->start + PAGE_SIZE;
-=======
 		mmu_notifier_range_init(range, mm, address & PAGE_MASK,
 				     (address & PAGE_MASK) + PAGE_SIZE);
->>>>>>> f17b5f06
 		mmu_notifier_invalidate_range_start(range);
 	}
 	ptep = pte_offset_map_lock(mm, pmd, address, ptlp);
